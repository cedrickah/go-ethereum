// Copyright 2015 The go-ethereum Authors
// This file is part of the go-ethereum library.
//
// The go-ethereum library is free software: you can redistribute it and/or modify
// it under the terms of the GNU Lesser General Public License as published by
// the Free Software Foundation, either version 3 of the License, or
// (at your option) any later version.
//
// The go-ethereum library is distributed in the hope that it will be useful,
// but WITHOUT ANY WARRANTY; without even the implied warranty of
// MERCHANTABILITY or FITNESS FOR A PARTICULAR PURPOSE. See the
// GNU Lesser General Public License for more details.
//
// You should have received a copy of the GNU Lesser General Public License
// along with the go-ethereum library. If not, see <http://www.gnu.org/licenses/>.

package tests

import (
	"fmt"

	"github.com/ethereum/go-ethereum/common"
	"github.com/ethereum/go-ethereum/common/hexutil"
<<<<<<< HEAD

=======
	"github.com/ethereum/go-ethereum/common/math"
	"github.com/ethereum/go-ethereum/core"
>>>>>>> d11e9c0b
	"github.com/ethereum/go-ethereum/core/types"
	"github.com/ethereum/go-ethereum/params"
)

// TransactionTest checks RLP decoding and sender derivation of transactions.
type TransactionTest struct {
	Txbytes hexutil.Bytes `json:"txbytes"`
	Result  map[string]*ttFork
}

type ttFork struct {
	Sender       *common.UnprefixedAddress `json:"sender"`
	Hash         *common.UnprefixedHash    `json:"hash"`
	Exception    *string                   `json:"exception"`
	IntrinsicGas math.HexOrDecimal64       `json:"intrinsicGas"`
}

func (tt *TransactionTest) validate() error {
	if tt.Txbytes == nil {
		return fmt.Errorf("missing txbytes")
	}
	for name, fork := range tt.Result {
		if err := tt.validateFork(fork); err != nil {
			return fmt.Errorf("invalid %s: %v", name, err)
		}
	}
	return nil
}

func (tt *TransactionTest) validateFork(fork *ttFork) error {
	if fork == nil {
		return nil
	}
	if fork.Hash == nil && fork.Exception == nil {
		return fmt.Errorf("missing hash and exception")
	}
	if fork.Hash != nil && fork.Sender == nil {
		return fmt.Errorf("missing sender")
	}
	return nil
}

func (tt *TransactionTest) Run(config *params.ChainConfig) error {
	if err := tt.validate(); err != nil {
		return err
	}
	validateTx := func(rlpData hexutil.Bytes, signer types.Signer, isHomestead, isIstanbul, isShanghai bool) (sender common.Address, hash common.Hash, requiredGas uint64, err error) {
		tx := new(types.Transaction)
		if err = tx.UnmarshalBinary(rlpData); err != nil {
			return
		}
		sender, err = types.Sender(signer, tx)
		if err != nil {
			return
		}
		rules := config.Rules(common.Big0, true, 0)
		// Intrinsic gas
<<<<<<< HEAD
		requiredGas, err := tx.IntrinsicGas(&rules)
=======
		requiredGas, err = core.IntrinsicGas(tx.Data(), tx.AccessList(), tx.SetCodeAuthorizations(), tx.To() == nil, isHomestead, isIstanbul, isShanghai)
>>>>>>> d11e9c0b
		if err != nil {
			return
		}
		if requiredGas > tx.Gas() {
			return sender, hash, 0, fmt.Errorf("insufficient gas ( %d < %d )", tx.Gas(), requiredGas)
		}
		hash = tx.Hash()
		return sender, hash, requiredGas, nil
	}
	for _, testcase := range []struct {
		name        string
		signer      types.Signer
		fork        *ttFork
		isHomestead bool
		isIstanbul  bool
		isShanghai  bool
	}{
		{"Frontier", types.FrontierSigner{}, tt.Result["Frontier"], false, false, false},
		{"Homestead", types.HomesteadSigner{}, tt.Result["Homestead"], true, false, false},
		{"EIP150", types.HomesteadSigner{}, tt.Result["EIP150"], true, false, false},
		{"EIP158", types.NewEIP155Signer(config.ChainID), tt.Result["EIP158"], true, false, false},
		{"Byzantium", types.NewEIP155Signer(config.ChainID), tt.Result["Byzantium"], true, false, false},
		{"Constantinople", types.NewEIP155Signer(config.ChainID), tt.Result["Constantinople"], true, false, false},
		{"Istanbul", types.NewEIP155Signer(config.ChainID), tt.Result["Istanbul"], true, true, false},
		{"Berlin", types.NewEIP2930Signer(config.ChainID), tt.Result["Berlin"], true, true, false},
		{"London", types.NewLondonSigner(config.ChainID), tt.Result["London"], true, true, false},
		{"Paris", types.NewLondonSigner(config.ChainID), tt.Result["Paris"], true, true, false},
		{"Shanghai", types.NewLondonSigner(config.ChainID), tt.Result["Shanghai"], true, true, true},
		{"Cancun", types.NewCancunSigner(config.ChainID), tt.Result["Cancun"], true, true, true},
		{"Prague", types.NewPragueSigner(config.ChainID), tt.Result["Prague"], true, true, true},
	} {
		if testcase.fork == nil {
			continue
		}
		sender, hash, gas, err := validateTx(tt.Txbytes, testcase.signer, testcase.isHomestead, testcase.isIstanbul, testcase.isShanghai)
		if err != nil {
			if testcase.fork.Hash != nil {
				return fmt.Errorf("unexpected error: %v", err)
			}
			continue
		}
		if testcase.fork.Exception != nil {
			return fmt.Errorf("expected error %v, got none (%v)", *testcase.fork.Exception, err)
		}
		if common.Hash(*testcase.fork.Hash) != hash {
			return fmt.Errorf("hash mismatch: got %x, want %x", hash, common.Hash(*testcase.fork.Hash))
		}
		if common.Address(*testcase.fork.Sender) != sender {
			return fmt.Errorf("sender mismatch: got %x, want %x", sender, testcase.fork.Sender)
		}
		if hash != common.Hash(*testcase.fork.Hash) {
			return fmt.Errorf("hash mismatch: got %x, want %x", hash, testcase.fork.Hash)
		}
		if uint64(testcase.fork.IntrinsicGas) != gas {
			return fmt.Errorf("intrinsic gas mismatch: got %d, want %d", gas, uint64(testcase.fork.IntrinsicGas))
		}
	}
	return nil
}<|MERGE_RESOLUTION|>--- conflicted
+++ resolved
@@ -21,12 +21,7 @@
 
 	"github.com/ethereum/go-ethereum/common"
 	"github.com/ethereum/go-ethereum/common/hexutil"
-<<<<<<< HEAD
-
-=======
 	"github.com/ethereum/go-ethereum/common/math"
-	"github.com/ethereum/go-ethereum/core"
->>>>>>> d11e9c0b
 	"github.com/ethereum/go-ethereum/core/types"
 	"github.com/ethereum/go-ethereum/params"
 )
@@ -84,11 +79,7 @@
 		}
 		rules := config.Rules(common.Big0, true, 0)
 		// Intrinsic gas
-<<<<<<< HEAD
-		requiredGas, err := tx.IntrinsicGas(&rules)
-=======
-		requiredGas, err = core.IntrinsicGas(tx.Data(), tx.AccessList(), tx.SetCodeAuthorizations(), tx.To() == nil, isHomestead, isIstanbul, isShanghai)
->>>>>>> d11e9c0b
+		requiredGas, err = tx.IntrinsicGas(&rules)
 		if err != nil {
 			return
 		}
